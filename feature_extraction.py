--- conflicted
+++ resolved
@@ -1,9 +1,7 @@
 import numpy as np
 from logging import getLogger
-<<<<<<< HEAD
 from scipy.stats import skew, kurtosis
-=======
->>>>>>> b6488912
+
 
 logger = getLogger()
 
@@ -19,7 +17,8 @@
                # _channelwise_kurtosis,
                # _channelwise_skewness,
                _max_intensity,
-               _min_intensity]
+               _min_intensity, 
+               _radius]
 
     logger.debug(f'Feature extraction methods: {[method.__name__ for method in methods]}')
     return methods
@@ -61,14 +60,11 @@
 
 def _max_intensity(pixel_values: np.ma.MaskedArray) -> np.ndarray:
     return np.ma.max(pixel_values, axis=(0, 1))
+  
 
-
-<<<<<<< HEAD
 def _radius(pixel_values):
     return pixel_values.shape[0] // 2
-=======
-# Calculate the total pixel area of a single nucleus in an already isolated window
+
 def get_nuclei_size(nuclei_mask):
     pixel_cell_count = np.sum(nuclei_mask[:,:])
     return pixel_cell_count
->>>>>>> b6488912
