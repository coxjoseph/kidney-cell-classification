import logging
import matplotlib.pyplot as plt
import numpy as np
import math
import cv2
import threading
from math import sqrt
from dataclasses import dataclass
from typing import Union
<<<<<<< HEAD
from skimage.filters import threshold_isodata
=======
from logging import getLogger
from skimage.filters import threshold_isodata, threshold_otsu
from skimage import io, transform
from feature_extraction import get_nuclei_size
>>>>>>> b6488912

logger = logging.getLogger()


@dataclass
class Nucleus:
    center: tuple # Nucleus center in (m,n) coordinate space
    pixel_area: int # Number of ON pixels in the binary mask

@dataclass
class Cell:
    nucleus: Nucleus
    radius: int
    features: Union[tuple, None] = None
    label: Union[int, None] = None

    def get_pixel_values(self, codex: np.ndarray) -> np.ndarray:
        radius = int(self.radius)

        x_center, y_center = self.nucleus.center
        x_start = int(max(x_center - radius, 0))
        x_end = int(min(x_center + radius, codex.shape[1]))
        y_start = int(max(y_center - radius, 0))
        y_end = int(min(y_center + radius, codex.shape[0]))

        cropped_image = codex[y_start:y_end, x_start:x_end, :]

        y, x = np.ogrid[:y_end - y_start, :x_end - x_start]
        mask = (x - radius) ** 2 + (y - radius) ** 2 > radius ** 2  # Calculate mask
        mask = mask[:, :, np.newaxis]
        extended_mask = np.broadcast_to(mask, cropped_image.shape)

        masked_image = np.ma.array(cropped_image, mask=extended_mask)
        logger.info('Channel-wise pixel values separated near nuclei...')
        return masked_image

    def calculate_features(self, feature_extractors: list[callable], codex: np.ndarray) -> None:
        pixel_values = self.get_pixel_values(codex)
        features = []
        [features.extend(feature_extractor(pixel_values)) for feature_extractor in feature_extractors]
        logger.info('Created features...')
        logger.debug(f'DEBUG: {features}')
        self.features = tuple(features)

<<<<<<< HEAD

def get_bounding_box(nucleus_coordinates, mask_size, codex_shape) -> list[int]:
    # Determine a bounding box for the image
    upper_m = int(nucleus_coordinates[0] - mask_size / 2)
    lower_m = int(nucleus_coordinates[0] + mask_size / 2)
    left_n = int(nucleus_coordinates[1] - mask_size / 2)
    right_n = int(nucleus_coordinates[1] + mask_size / 2)

    # If the bounding box goes outside the image, shift it such that it is inside the image
    if left_n < 0:
        right_n = right_n - left_n
        left_n = 0
    if right_n >= codex_shape[2]:
        left_n = left_n - (right_n - codex_shape[2]) - 1
        right_n = codex_shape[2] - 1
    if upper_m < 0:
        lower_m = lower_m - upper_m
        upper_m = 0
    if lower_m >= codex_shape[1]:
        upper_m = upper_m - (lower_m - codex_shape[1]) - 1
        lower_m = codex_shape[1] - 1
    return [upper_m, lower_m, left_n, right_n]


def get_nucleus_mask(nucleus_coordinates, codex: np.ndarray, dapi_index, mask_size=256, opening_radius=2.5,
                     isolated=True, visual_output=False) -> np.ndarray:
    # Get bounding box coordinates
    upper_m, lower_m, left_n, right_n = get_bounding_box(nucleus_coordinates, mask_size, codex_shape=codex.shape)

    # Threshold nucleus stain
    subset_indices = (dapi_index, slice(upper_m, lower_m), slice(left_n, right_n))
    nuclei_mask = codex[subset_indices]

    threshold_scaler = 1.1  # Manual adjustment factor for automatic threshold
    threshold = threshold_isodata(nuclei_mask) * threshold_scaler  # Automatically obtain a threshold value
    nuclei_mask = (nuclei_mask > threshold).astype(np.uint8)  # Binarizes the image

=======
# Calculates and returns a single small-window nucleus mask from the original CODEX DAPI layer.
def get_nucleus_mask_dapi(nucleus_coordinates, codex: np.ndarray, DAPI_index, global_threshold, window_size=256, erosion_radius=2.5, isolated=True, visual_output=False) -> np.ndarray:
    # Get bounding box coordinates
    upper_m, lower_m, left_n, right_n = get_bounding_box(nucleus_coordinates, window_size, codex_shape=codex.shape)
    
    # Get slice of DAPI CODEX around the target coordinates
    subset_indices = (DAPI_index, slice(upper_m, lower_m), slice(left_n, right_n))
    nuclei_mask = codex[subset_indices]
        
    # Threshold nucleus stain using the higher of the global and local threshold values
    # Setting a minimum threshold of the global prevents erroneous detection of nuclei in regions that contain zero nuclei
    threshold = max(global_threshold, threshold_otsu(nuclei_mask)) 
    nuclei_mask = (nuclei_mask > threshold).astype(np.uint8) # Binarizes the image
    
>>>>>>> b6488912
    if visual_output:
        plt.figure(figsize=(10, 8))
        plt.imshow(nuclei_mask, cmap='hot')
        plt.title(f'Nuclei Mask Before Distance Transform')
        plt.colorbar()
        plt.show()
    
    # Perform distance transformation
    threshold_scaler = 1.5
    dist_transform = cv2.distanceTransform(nuclei_mask, cv2.DIST_L2, 3)
    threshold = threshold_otsu(dist_transform)*threshold_scaler # Automatically obtain a threshold value
    dist_transform = (dist_transform > threshold).astype(np.uint8) # Binarizes the image
    nuclei_mask = dist_transform
    
    if visual_output:
        plt.figure(figsize=(10, 8))
        plt.imshow(nuclei_mask, cmap='hot')
        plt.title(f'Small Window Nuclei Mask Before Erosion, After Distance Transform')
        plt.colorbar()
        plt.show()

    # Perform erosion to remove very small nuclei
    kernel = make_circular_kernel(erosion_radius)
    nuclei_mask = cv2.morphologyEx(nuclei_mask, cv2.MORPH_ERODE, kernel)

    if visual_output:
        plt.figure(figsize=(10, 8))
        plt.imshow(nuclei_mask, cmap='hot')
        plt.title(f'Small Window Nuclei Mask After Erosion')
        plt.colorbar()
        plt.show()

    # Erase all neighboring, disconnected nuclei from the mask
    if isolated:
<<<<<<< HEAD
        nuclei_mask = isolate_nuclei(nuclei_mask, opening_radius, visual_output)

=======
        nuclei_mask = isolate_nuclei(nuclei_mask, erosion_radius, visual_output)
    
>>>>>>> b6488912
    return nuclei_mask


def process_subset(image: np.ndarray, nuclei_mask: np.ndarray, downsample_factor: int) -> list[Nucleus]:
    thread = threading.get_ident()
    nuclei_list = []

    for m in range(image.shape[0]):
        for n in range(0, nuclei_mask.shape[1]):
            if nuclei_mask[m][n]:
                nuc = Nucleus((m * downsample_factor + downsample_factor // 2,
                               n * downsample_factor + downsample_factor // 2))
                nuclei_list.append(nuc)

                cv2.floodFill(nuclei_mask, None, (n, m), 0)  # Works?
                if len(nuclei_list) % 500 == 0:
                    logger.debug(f'Thread {thread}: Current nucleus count {len(nuclei_list)}')

    logger.debug(f'Thread {thread} finished...')
    return nuclei_list


def process_image(image_subset: np.ndarray, nuclei_mask: np.ndarray, result_list: list,
                  thread_lock: threading.Lock,
                  downsample_factor: int = None):
    logger.debug(f'{image_subset.shape=}')
    nuc_list = process_subset(image_subset, nuclei_mask, downsample_factor)
    with thread_lock:
        result_list.extend(nuc_list)


def extract_nuclei_coordinates(nuclei_mask: np.ndarray,
                               downsample_factor: int = 2,
                               num_threads: int = 8, visual_output: bool = False) -> list[Nucleus]:

    scale_factor = 1 / downsample_factor
    downsampled_mask = cv2.resize(nuclei_mask, None,
                                  fx=scale_factor,
                                  fy=scale_factor,
                                  interpolation=cv2.INTER_AREA)

    if visual_output:
        plt.figure(figsize=(10, 8))
        plt.imshow(downsampled_mask, cmap='hot')
        plt.title(f'Downsampled mask')
        plt.colorbar()
        plt.show()

    logger.info('Beginning nuclei coordinate extraction...')

    height, width = nuclei_mask.shape[:2]
    part_height = height // num_threads
    image_parts = [nuclei_mask[i * part_height:(i + 1) * part_height, :] for i in range(num_threads)]

    results = []
<<<<<<< HEAD
    lock = threading.Lock()

    threads = []
    for image_part in image_parts:
        thread = threading.Thread(target=process_image, args=(image_part,
                                                              nuclei_mask,
                                                              results,
                                                              lock,
                                                              downsample_factor,))
        threads.append(thread)
        thread.start()

    for thread in threads:
        thread.join()

    logger.info(f'Nuclei coordinates extracted: found {len(results)} nuclei.')
    return results


=======
    for process_ID in range(0, num_processes):
        sublist = pool.apply_async(extract_nuclei_coordinates_parallel, (downsampled_mask, num_processes, process_ID, downsample_factor))
        results.append(sublist)
    
    # Wait for processes to finish
    pool.close()
    pool.join()
    
    # Get the nuclei coordinate results
    nuclei_list = []
    for result in results:
        nuclei_list.extend(result.get())   
        
    nucleus_count = len(nuclei_list)
    print(f"Total nucleus count: {nucleus_count}", flush=True) # Flush to force immediate output 
    return nuclei_list
    
# Individual process implementation for extracting nuclei coordinates from a slice of the image
# Image is sliced into groups of rows based on process ID
# Boundary conditions will cause double counting of some nuclei along the slice edges
# Expects an already downsampled mask to be passed in
def extract_nuclei_coordinates_parallel(nuclei_mask: np.ndarray, num_processes, process_ID, downsample_factor, verbose=True)-> list[Nucleus]:
    # Image is divided evenly along its rows for each process
    # Determines which block of rows this process operates on
    start_row = int((nuclei_mask.shape[0] / num_processes) * process_ID);
    end_row = int(((nuclei_mask.shape[0] / num_processes)) * (process_ID+1));
    
    nuclei_list = []
    count = 0
   
    # Scan through the image until a nuclei pixel is encountered
    for m in range(start_row, end_row):
        for n in range(0, nuclei_mask.shape[1]):
            # If a pixel is hit, append it to the nuclei list and set all connected pixels to zero
            if nuclei_mask[m][n]:
                coordinates_rescaled = (m*downsample_factor + int(downsample_factor/2),n*downsample_factor + int(downsample_factor/2)) # Convert coordinates back to original coordinate space
                # Nucleus size instantiated to -1 to indicate it has not been calculated yet
                # Since only the downsampled mask is passed here, it is impossible to get an accurate size estimate
                nuc = Nucleus(coordinates_rescaled, pixel_area=-1) 
                nuclei_list.append(nuc)
                cv2.floodFill(nuclei_mask, None, (n,m), 0)# Remove the found nucleus from the mask
                count = count + 1
                if (count % 500 == 0): # Periodic progress update
                    print(f"Current nucleus count (within process {process_ID}): {count}", flush=True) # Flush to force immediate output 
    return nuclei_list
    
>>>>>>> b6488912
def make_circular_kernel(kern_radius) -> np.ndarray:
    center = kern_radius
    x, y = np.ogrid[:2 * kern_radius, :2 * kern_radius]
    kernel = ((x - center) ** 2 + (y - center) ** 2 <= kern_radius ** 2).astype(np.uint8)
    return kernel

<<<<<<< HEAD

def segment_nuclei_brightfield(brightfield: np.ndarray) -> list[Nucleus]:
    example_nuclei = [Nucleus(center=(x, y)) for x, y in zip(range(5), range(5))]
    logger.info(f'Segmented {len(example_nuclei)} nuclei')
    # TODO: create a method/methods that look at the brightfield array (should we switch to the codex image?) and
    #  create a list of center-points for nuclei. Once we have that uncomment below:
    return example_nuclei


def segment_nuclei_dapi(codex: np.ndarray, dapi_index: int, erosion_radius: int = 2.5, visual_output: bool = False) \
        -> np.ndarray:
    nuclei_mask = codex[:, :, dapi_index]
    threshold = threshold_isodata(nuclei_mask)
    nuclei_mask = (nuclei_mask > threshold).astype(np.uint8)
    kernel = make_circular_kernel(erosion_radius)
    nuclei_mask = cv2.morphologyEx(nuclei_mask, cv2.MORPH_ERODE, kernel)

    if visual_output:
        plt.figure(figsize=(10, 8))
        plt.imshow(nuclei_mask, cmap='hot', interpolation=None)
        plt.title(f'DAPI Nuclei Mask')
        plt.colorbar()
        plt.show()

    return nuclei_mask


def isolate_nuclei(nuclei_window: np.ndarray, opening_radius, visual_output=False) -> np.ndarray:
=======
def segment_nuclei_brightfield(brightfield: np.ndarray, window_size=512, visual_output=False) -> np.ndarray:
    # Build a whole-image nuclei segmentation by doing piecewise small window segmentations of the brightfield image and merging the results. If the image dimensions are not # multiples of the window size, the image will be cropped to the nearest multiple.
    print('Segmenting brightfield nuclei...', flush=True)
    
    num_m_iterations = int(brightfield.shape[0]/window_size)
    num_n_iterations = int(brightfield.shape[1]/window_size)
    
    # Allocate result array
    whole_image_mask = np.empty((num_m_iterations*window_size, num_n_iterations*window_size),dtype=np.uint8)
    
    ## START OF ANDREA CODE
    num_rows, num_cols, _ = brightfield.shape

    stain_images = []
    binary_masks = []
    segmented_nuclei = []

    # Iterate through tiles
    for m in range(0, num_m_iterations):
        for n in range(0, num_n_iterations):
            r = m*window_size
            c = n*window_size
            
            tile = brightfield[r:r+window_size, c:c+window_size, :]

            # Resize tile to a fixed size
            tile = cv2.resize(tile, (window_size, window_size))

            # Pad tile
            border_width = 1
            tile_padded = np.pad(tile, ((border_width, border_width), (border_width, border_width), (0, 0)), mode='constant')

            # Define stain matrix for hematoxylin and eosin
            stain_matrix = np.array([[0.65, 0.70, 0.29],
                                     [0.07, 0.99, 0.11],
                                     [0.27, 0.57, 0.78]])

            # Perform color deconvolution
            stain_image = np.dot(np.reshape(tile_padded, (-1, 3)), np.linalg.inv(stain_matrix)).reshape(tile_padded.shape)
            stain_images.append(stain_image)

            # Extract the hematoxylin channel 
            hematoxylin_channel_padded = stain_image[:, :, 0]

            # Adaptive thresholding using Gaussian filters
            binary_mask = hematoxylin_channel_padded < threshold_otsu(hematoxylin_channel_padded)
            binary_mask_resized = cv2.resize(binary_mask.astype(np.uint8), (window_size, window_size))

            # Morphological operations to remove small noise
            kernel = np.ones((5, 5), np.uint8)
            binary_mask_resized = cv2.erode(binary_mask_resized, kernel, iterations=1)
            binary_mask_resized = cv2.dilate(binary_mask_resized, kernel, iterations=1)

            binary_masks.append(binary_mask_resized)

            # Watershed transform 
            distance_transform = cv2.distanceTransform(np.uint8(~binary_mask_resized), cv2.DIST_L2, 3)
            _, markers = cv2.connectedComponents(binary_mask_resized)
            markers = markers + 1
            markers[~binary_mask_resized] = 0

            # Ensure the input image and markers have the same size
            if tile.shape[:2] != markers.shape:
                markers = cv2.resize(markers, (tile.shape[1], tile.shape[0]), interpolation=cv2.INTER_NEAREST)

            labels = cv2.watershed(cv2.cvtColor(tile, cv2.COLOR_RGB2BGR), markers)

            # Post-processing to clean up watershed segmentation
            labels[binary_mask_resized == 0] = 0
            segmented_nuclei.append(labels)

    # Display center tile results
    center_tile_index_row = num_rows // 2 // window_size
    center_tile_index_col = num_cols // 2 // window_size
    
    if (visual_output):
        plt.figure(figsize=(18, 6))

        plt.subplot(1, 2, 1)
        plt.imshow(binary_masks[center_tile_index_row * (num_cols // window_size) + center_tile_index_col], cmap='gray')
        plt.title('Binary Mask (Center Tile) from H&E Segmentation')
        plt.axis('off')

        plt.subplot(1, 2, 2)
        plt.imshow(segmented_nuclei[center_tile_index_row * (num_cols // window_size) + center_tile_index_col], cmap='nipy_spectral')
        plt.title('Segmented Nuclei (Center Tile) from H&E Segmentation')
        plt.axis('off')

        plt.show()
    ## END OF ANDREA CODE
    
    
    for m in range(0, num_m_iterations):
        for n in range(0, num_n_iterations):
            # Calculate the box boundaries for the current window
            box_center = (m*window_size + window_size/2, n*window_size + window_size/2)
            
            # Copy local nuclei mask to the global mask
            whole_image_mask[m*window_size:(m+1)*window_size, n*window_size:(n+1)*window_size] = binary_masks[m*num_n_iterations+n]
    
    return whole_image_mask
    
def segment_nuclei_dapi(codex: np.ndarray, DAPI_index=0, erosion_radius=2.5, window_size=256, visual_output=False) -> np.ndarray:
    # Build a whole-image nuclei segmentation by doing piecewise small window segmentations of the DAPI image and merging the results. If the image dimensions are not # multiples of the window size, the image will be cropped to the nearest multiple.
    print('Segmenting DAPI nuclei...', flush=True)
    
    num_m_iterations = int(codex.shape[1]/window_size)
    num_n_iterations = int(codex.shape[2]/window_size)
    
    # Allocate result array
    whole_image_mask = np.empty((num_m_iterations*window_size, num_n_iterations*window_size),dtype=np.uint8)
    global_threshold = threshold_otsu(codex[DAPI_index])
    
    for m in range(0, num_m_iterations):
        for n in range(0, num_n_iterations):
            # Calculate the box boundaries for the current window
            box_center = (m*window_size + window_size/2, n*window_size + window_size/2)
    
            # Get a local (small window) nuclei mask
            local_mask = get_nucleus_mask_dapi(box_center, codex, DAPI_index, global_threshold=global_threshold, window_size=window_size, erosion_radius=erosion_radius, isolated=False, visual_output=False)
            
            # Copy local nuclei mask to the global mask
            whole_image_mask[m*window_size:(m+1)*window_size, n*window_size:(n+1)*window_size] = local_mask
    return whole_image_mask
           

# Mask out all nuclei not connected to the nuclei at the center of the window
def isolate_nuclei(nuclei_window: np.ndarray, erosion_radius, visual_output=False) -> np.ndarray:
>>>>>>> b6488912
    isolated_window = nuclei_window.copy()
    primary_nuclei_marker = 2  # Arbitrary value to separate the center nuclei from other nuclei visible in the window
    center = int(nuclei_window.shape[0] / 2)
    cv2.floodFill(isolated_window, None, (center, center),
                  primary_nuclei_marker)  # Give all connected pixels the primary nuclei marker
    isolated_window = (isolated_window == primary_nuclei_marker).astype(np.uint8)
<<<<<<< HEAD

    kernel = make_circular_kernel(opening_radius)
=======
    
    # Perform dilation to restore the nucleus to its pre-erosion size
    kernel = make_circular_kernel(erosion_radius)
>>>>>>> b6488912
    isolated_window = cv2.morphologyEx(isolated_window, cv2.MORPH_DILATE, kernel)

    if visual_output:
        plt.figure(figsize=(4, 4))
        plt.imshow(isolated_window, cmap='hot')
        plt.title(f'Isolated Nuclei')
        plt.colorbar()
        plt.show()

    return isolated_window

<<<<<<< HEAD

def calculate_radii_from_nuclei(nuclei, codex: np.ndarray, dapi_index: int, window_size=256) -> list[float]:
=======
def calculate_radii_from_nuclei(nuclei, nuclei_mask, window_size=256) -> list[int]:
>>>>>>> b6488912
    radii = []
    logger.info('Calculating radii from nuclei list...')
    for nucleus in nuclei:
<<<<<<< HEAD
        nucleus_mask = get_nucleus_mask(nucleus.center, codex, dapi_index, mask_size=window_size, isolated=False)
        _, labels = cv2.connectedComponents(nucleus_mask.astype(np.uint8))
        num_nearby_nuclei = np.max(labels)
        if num_nearby_nuclei == 0:
            num_nearby_nuclei = 1
        average_cell_area = (window_size * window_size) / num_nearby_nuclei
        radius = sqrt(average_cell_area / math.pi)
=======
        nucleus_mask = slice_nucleus_window(nuclei_mask, center_coordinates=nucleus.center, window_size=window_size) # Grab the local nuclei window
        _, labels = cv2.connectedComponents(nucleus_mask.astype(np.uint8)) # Count the number of nuclei
        num_nearby_nuclei = max(np.max(labels), 1) # Floor 1 to prevent divison by zero
        average_cell_area = (window_size*window_size)/num_nearby_nuclei
        radius = sqrt(average_cell_area/3.14)
>>>>>>> b6488912
        radii.append(radius)
    return radii

<<<<<<< HEAD

def create_cells(nuclei: list[Nucleus], radii: list[float]) -> list[Cell]:
=======
def create_cells(nuclei: list[Nucleus], radii: list[int]) -> list[Cell]:
>>>>>>> b6488912
    if not len(nuclei) == len(radii):
        raise ValueError('Cannot initialize Cell objects: Radii and nuclei have different lengths: '
                         f'({len(nuclei)=} | {len(radii)=}).')

    return [Cell(nucleus=nucleus, radius=int(radius)) for nucleus, radius in zip(nuclei, radii)]


def create_nuclei(nuclei_coordinates) -> list[Nucleus]:
    nuclei = []
    for nuc in nuclei_coordinates:
        nuclei.append(Nucleus(center=nuc))
    return nuclei

def get_bounding_box(nucleus_coordinates, window_size, codex_shape) -> list[int]:        
        # Determine a bounding box for a small window around a target nucleus
        upper_m = int(nucleus_coordinates[0]-window_size/2)
        lower_m = int(nucleus_coordinates[0]+window_size/2)
        left_n = int(nucleus_coordinates[1]-window_size/2)
        right_n = int(nucleus_coordinates[1]+window_size/2)

        # If the bounding box goes outside of the image, shift it such that it is inside of the image
        if (left_n < 0):
            right_n = right_n - left_n
            left_n = 0
        if (right_n >= codex_shape[2]):
            left_n = left_n - (right_n - codex_shape[2]) - 1
            right_n = codex_shape[2]-1
        if (upper_m < 0):
            lower_m = lower_m - upper_m
            upper_m = 0
        if (lower_m >= codex_shape[1]):
            upper_m = upper_m - (lower_m - codex_shape[1]) - 1
            lower_m = codex_shape[1]-1
        return [upper_m, lower_m, left_n, right_n]
        
def slice_nucleus_window(nuclei_mask: np.ndarray, center_coordinates, window_size) -> np.ndarray:
    # Grab the relevant local nucleus segmentation from a larger nuclei mask
    codex_shape = (1, nuclei_mask.shape[0], nuclei_mask.shape[1]) # CODEX isn't passed here, but only second two dimensions are needed
    upper_m, lower_m, left_n, right_n = get_bounding_box(center_coordinates, window_size, codex_shape=codex_shape)
    nucleus_mask = nuclei_mask[upper_m:lower_m, left_n:right_n] # Grab the relevant window of the already segmented nucleus mask
    return nucleus_mask
    
# Removes a percentage of the largest nuclei from a binary mask
# Intent is to improve H&E segmentation by removing large non-cell artifacts (such as slice boundaries) from the segmentation
def remove_largest_nuclei(nuclei: list[Nucleus], nuclei_mask: np.ndarray, cull_percent=0.05, visual_output=False) -> np.ndarray:
    print('Removing large outlier nuclei...')
    
    if (visual_output):
        # Output not shown until after computation is complete
        plt.figure(figsize=(18, 6))
        plt.subplot(1, 2, 1)
        plt.imshow(nuclei_mask, cmap='gray')
        plt.title('Binary Mask before Culling Large Nuclei')
        plt.axis('off')
    
    # Pull a numpy array of sizes from the nuclei list
    num_nuclei = len(nuclei)
    pixel_areas = np.empty(num_nuclei, dtype=int)
    for n in range(num_nuclei):
        pixel_areas[n] = nuclei[n].pixel_area
        
    hist, bin_edges = np.histogram(pixel_areas, range=(0,255), density=True) # Obtain the probability density function
    cdf = np.cumsum(hist) # Obtain the cumulative density function
    
    # Find an area threshold
    cdf_cutoff = 1 - cull_percent
    index = np.argmax(cdf >= cdf_cutoff) # Gets the first index of where the cdf is greater than the cutoff
    threshold = bin_edges[index]
    
    # Iterate through the list of nuclei and mask out those that have a size greater than the threshold
    for nuc in nuclei:
        if (nuc.pixel_area >= threshold):
            m = nuc.center[0]
            n = nuc.center[1]
            cv2.floodFill(nuclei_mask, None, (n,m), 0)# Remove the found nucleus from the mask. OpenCV uses (x,y) coordinate space
            
    if (visual_output):
        plt.subplot(1, 2, 2)
        plt.imshow(nuclei_mask, cmap='gray')
        plt.title('Binary Mask after Culling Large Nuclei')
        plt.axis('off')
        plt.show()
        
    return nuclei_mask
    
# Takes in a list of Nucleus objects, a global binary nucleus mask, and the maximum window size around each nucleus
# Returns a list of Nuclei with their size parameters corrected
def calculate_nuclei_sizes(nuclei: list[Nucleus], nuclei_mask, window_size=128) -> list[Nucleus]:
    print('Calculating nuclei sizes...', flush=True)
    debug_count = 0
    for nuc in nuclei:
        nucleus_mask = slice_nucleus_window(nuclei_mask, nuc.center, window_size)
        nucleus_mask = isolate_nuclei(nucleus_mask, erosion_radius=2.5)
        pixel_area = get_nuclei_size(nucleus_mask)
        nuc.pixel_area = pixel_area
    return nuclei<|MERGE_RESOLUTION|>--- conflicted
+++ resolved
@@ -7,14 +7,10 @@
 from math import sqrt
 from dataclasses import dataclass
 from typing import Union
-<<<<<<< HEAD
-from skimage.filters import threshold_isodata
-=======
 from logging import getLogger
 from skimage.filters import threshold_isodata, threshold_otsu
 from skimage import io, transform
 from feature_extraction import get_nuclei_size
->>>>>>> b6488912
 
 logger = logging.getLogger()
 
@@ -59,45 +55,6 @@
         logger.debug(f'DEBUG: {features}')
         self.features = tuple(features)
 
-<<<<<<< HEAD
-
-def get_bounding_box(nucleus_coordinates, mask_size, codex_shape) -> list[int]:
-    # Determine a bounding box for the image
-    upper_m = int(nucleus_coordinates[0] - mask_size / 2)
-    lower_m = int(nucleus_coordinates[0] + mask_size / 2)
-    left_n = int(nucleus_coordinates[1] - mask_size / 2)
-    right_n = int(nucleus_coordinates[1] + mask_size / 2)
-
-    # If the bounding box goes outside the image, shift it such that it is inside the image
-    if left_n < 0:
-        right_n = right_n - left_n
-        left_n = 0
-    if right_n >= codex_shape[2]:
-        left_n = left_n - (right_n - codex_shape[2]) - 1
-        right_n = codex_shape[2] - 1
-    if upper_m < 0:
-        lower_m = lower_m - upper_m
-        upper_m = 0
-    if lower_m >= codex_shape[1]:
-        upper_m = upper_m - (lower_m - codex_shape[1]) - 1
-        lower_m = codex_shape[1] - 1
-    return [upper_m, lower_m, left_n, right_n]
-
-
-def get_nucleus_mask(nucleus_coordinates, codex: np.ndarray, dapi_index, mask_size=256, opening_radius=2.5,
-                     isolated=True, visual_output=False) -> np.ndarray:
-    # Get bounding box coordinates
-    upper_m, lower_m, left_n, right_n = get_bounding_box(nucleus_coordinates, mask_size, codex_shape=codex.shape)
-
-    # Threshold nucleus stain
-    subset_indices = (dapi_index, slice(upper_m, lower_m), slice(left_n, right_n))
-    nuclei_mask = codex[subset_indices]
-
-    threshold_scaler = 1.1  # Manual adjustment factor for automatic threshold
-    threshold = threshold_isodata(nuclei_mask) * threshold_scaler  # Automatically obtain a threshold value
-    nuclei_mask = (nuclei_mask > threshold).astype(np.uint8)  # Binarizes the image
-
-=======
 # Calculates and returns a single small-window nucleus mask from the original CODEX DAPI layer.
 def get_nucleus_mask_dapi(nucleus_coordinates, codex: np.ndarray, DAPI_index, global_threshold, window_size=256, erosion_radius=2.5, isolated=True, visual_output=False) -> np.ndarray:
     # Get bounding box coordinates
@@ -112,7 +69,6 @@
     threshold = max(global_threshold, threshold_otsu(nuclei_mask)) 
     nuclei_mask = (nuclei_mask > threshold).astype(np.uint8) # Binarizes the image
     
->>>>>>> b6488912
     if visual_output:
         plt.figure(figsize=(10, 8))
         plt.imshow(nuclei_mask, cmap='hot')
@@ -147,13 +103,8 @@
 
     # Erase all neighboring, disconnected nuclei from the mask
     if isolated:
-<<<<<<< HEAD
-        nuclei_mask = isolate_nuclei(nuclei_mask, opening_radius, visual_output)
-
-=======
         nuclei_mask = isolate_nuclei(nuclei_mask, erosion_radius, visual_output)
     
->>>>>>> b6488912
     return nuclei_mask
 
 
@@ -209,27 +160,7 @@
     image_parts = [nuclei_mask[i * part_height:(i + 1) * part_height, :] for i in range(num_threads)]
 
     results = []
-<<<<<<< HEAD
-    lock = threading.Lock()
-
-    threads = []
-    for image_part in image_parts:
-        thread = threading.Thread(target=process_image, args=(image_part,
-                                                              nuclei_mask,
-                                                              results,
-                                                              lock,
-                                                              downsample_factor,))
-        threads.append(thread)
-        thread.start()
-
-    for thread in threads:
-        thread.join()
-
-    logger.info(f'Nuclei coordinates extracted: found {len(results)} nuclei.')
-    return results
-
-
-=======
+    
     for process_ID in range(0, num_processes):
         sublist = pool.apply_async(extract_nuclei_coordinates_parallel, (downsampled_mask, num_processes, process_ID, downsample_factor))
         results.append(sublist)
@@ -276,43 +207,14 @@
                     print(f"Current nucleus count (within process {process_ID}): {count}", flush=True) # Flush to force immediate output 
     return nuclei_list
     
->>>>>>> b6488912
+
 def make_circular_kernel(kern_radius) -> np.ndarray:
     center = kern_radius
     x, y = np.ogrid[:2 * kern_radius, :2 * kern_radius]
     kernel = ((x - center) ** 2 + (y - center) ** 2 <= kern_radius ** 2).astype(np.uint8)
     return kernel
 
-<<<<<<< HEAD
-
-def segment_nuclei_brightfield(brightfield: np.ndarray) -> list[Nucleus]:
-    example_nuclei = [Nucleus(center=(x, y)) for x, y in zip(range(5), range(5))]
-    logger.info(f'Segmented {len(example_nuclei)} nuclei')
-    # TODO: create a method/methods that look at the brightfield array (should we switch to the codex image?) and
-    #  create a list of center-points for nuclei. Once we have that uncomment below:
-    return example_nuclei
-
-
-def segment_nuclei_dapi(codex: np.ndarray, dapi_index: int, erosion_radius: int = 2.5, visual_output: bool = False) \
-        -> np.ndarray:
-    nuclei_mask = codex[:, :, dapi_index]
-    threshold = threshold_isodata(nuclei_mask)
-    nuclei_mask = (nuclei_mask > threshold).astype(np.uint8)
-    kernel = make_circular_kernel(erosion_radius)
-    nuclei_mask = cv2.morphologyEx(nuclei_mask, cv2.MORPH_ERODE, kernel)
-
-    if visual_output:
-        plt.figure(figsize=(10, 8))
-        plt.imshow(nuclei_mask, cmap='hot', interpolation=None)
-        plt.title(f'DAPI Nuclei Mask')
-        plt.colorbar()
-        plt.show()
-
-    return nuclei_mask
-
-
-def isolate_nuclei(nuclei_window: np.ndarray, opening_radius, visual_output=False) -> np.ndarray:
-=======
+
 def segment_nuclei_brightfield(brightfield: np.ndarray, window_size=512, visual_output=False) -> np.ndarray:
     # Build a whole-image nuclei segmentation by doing piecewise small window segmentations of the brightfield image and merging the results. If the image dimensions are not # multiples of the window size, the image will be cropped to the nearest multiple.
     print('Segmenting brightfield nuclei...', flush=True)
@@ -441,21 +343,15 @@
 
 # Mask out all nuclei not connected to the nuclei at the center of the window
 def isolate_nuclei(nuclei_window: np.ndarray, erosion_radius, visual_output=False) -> np.ndarray:
->>>>>>> b6488912
     isolated_window = nuclei_window.copy()
     primary_nuclei_marker = 2  # Arbitrary value to separate the center nuclei from other nuclei visible in the window
     center = int(nuclei_window.shape[0] / 2)
     cv2.floodFill(isolated_window, None, (center, center),
                   primary_nuclei_marker)  # Give all connected pixels the primary nuclei marker
     isolated_window = (isolated_window == primary_nuclei_marker).astype(np.uint8)
-<<<<<<< HEAD
-
-    kernel = make_circular_kernel(opening_radius)
-=======
     
     # Perform dilation to restore the nucleus to its pre-erosion size
     kernel = make_circular_kernel(erosion_radius)
->>>>>>> b6488912
     isolated_window = cv2.morphologyEx(isolated_window, cv2.MORPH_DILATE, kernel)
 
     if visual_output:
@@ -466,40 +362,20 @@
         plt.show()
 
     return isolated_window
-
-<<<<<<< HEAD
-
-def calculate_radii_from_nuclei(nuclei, codex: np.ndarray, dapi_index: int, window_size=256) -> list[float]:
-=======
+  
 def calculate_radii_from_nuclei(nuclei, nuclei_mask, window_size=256) -> list[int]:
->>>>>>> b6488912
     radii = []
     logger.info('Calculating radii from nuclei list...')
     for nucleus in nuclei:
-<<<<<<< HEAD
-        nucleus_mask = get_nucleus_mask(nucleus.center, codex, dapi_index, mask_size=window_size, isolated=False)
-        _, labels = cv2.connectedComponents(nucleus_mask.astype(np.uint8))
-        num_nearby_nuclei = np.max(labels)
-        if num_nearby_nuclei == 0:
-            num_nearby_nuclei = 1
-        average_cell_area = (window_size * window_size) / num_nearby_nuclei
-        radius = sqrt(average_cell_area / math.pi)
-=======
         nucleus_mask = slice_nucleus_window(nuclei_mask, center_coordinates=nucleus.center, window_size=window_size) # Grab the local nuclei window
         _, labels = cv2.connectedComponents(nucleus_mask.astype(np.uint8)) # Count the number of nuclei
         num_nearby_nuclei = max(np.max(labels), 1) # Floor 1 to prevent divison by zero
         average_cell_area = (window_size*window_size)/num_nearby_nuclei
         radius = sqrt(average_cell_area/3.14)
->>>>>>> b6488912
         radii.append(radius)
     return radii
 
-<<<<<<< HEAD
-
-def create_cells(nuclei: list[Nucleus], radii: list[float]) -> list[Cell]:
-=======
 def create_cells(nuclei: list[Nucleus], radii: list[int]) -> list[Cell]:
->>>>>>> b6488912
     if not len(nuclei) == len(radii):
         raise ValueError('Cannot initialize Cell objects: Radii and nuclei have different lengths: '
                          f'({len(nuclei)=} | {len(radii)=}).')
