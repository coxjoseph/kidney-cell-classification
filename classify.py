import argparse
import logging
<<<<<<< HEAD
from images import load_images, generate_classified_image
from cells import segment_nuclei_dapi, calculate_radii_from_nuclei, create_cells, extract_nuclei_coordinates, segment_nuclei_brightfield
=======
import numpy as np
import matplotlib.pyplot as plt
from images import load_images, generate_classified_image, register_images
from cells import segment_nuclei_brightfield, segment_nuclei_dapi, calculate_radii_from_nuclei, create_cells, extract_nuclei_coordinates, create_nuclei, get_nucleus_mask_dapi, slice_nucleus_window, calculate_nuclei_sizes, remove_largest_nuclei
from visualization import overlay_cell_boundaries, overlay_nuclei_boundaries
from skimage import io, transform
>>>>>>> b6488912
from feature_extraction import generate_feature_extractors
from clustering import cluster
import sys
import tifffile

def parse_arguments() -> argparse.Namespace:
    parser = argparse.ArgumentParser(description='Script to classify cells in a H&E stained image with a paired CODEX '
                                                 'file')
    parser.add_argument('--codex', '-c', required=True, help='Path to CODEX tiff file', type=str)
    parser.add_argument('--he', required=True, help='Path to H&E stained tiff file', type=str)
    parser.add_argument('--output', '-o', help='output tiff file (default to ./classified_stain.tif)',
                        type=str, default='classified_stain.tif')
<<<<<<< HEAD
    parser.add_argument('--dapi', '-d', help='DAPI layer of CODEX file (default to 0)', type=int, default='0')
    parser.add_argument('--threads', '-t', help='Number of CPU cores to run in parallel', type=int, default='8')
    parser.add_argument('--verbose', '-v', help='Print debug output', action='store_true')
    parser.add_argument('--codex_only', '-x', help='Only analyze using the CODEX file', action='store_true')
    parser.add_argument('--scaling_factor', '-s', help='Scaling factor for down-sampling (default to 3)', default=3, type=int)
=======
    parser.add_argument('--dapi', '-d', help='DAPI layer of CODEX file (default to 0)', type=int, default=0)
    parser.add_argument('--njobs', '-j', help='Number of CPU cores to run in parallel', type=int, default=4)
>>>>>>> b6488912

    args_ = parser.parse_args()
    return args_


<<<<<<< HEAD
def initialize_logger(verbose: bool):
    log_level = logging.DEBUG if verbose else logging.INFO
    format_str = '%(asctime)s [%(levelname)s]: %(message)s'
    logging.basicConfig(level=log_level, format=format_str, stream=sys.stdout)


if __name__ == '__main__':
    args = parse_arguments()
    initialize_logger(args.verbose)
    logger = logging.getLogger()

    logger.debug(f'Received arguments: {args}')
    if args.codex_only:
        codex = load_images(args)
        nuclei_mask = segment_nuclei_dapi(codex, dapi_index=args.dapi)
    else:
        brightfield, codex = load_images(args)
        nuclei_mask = segment_nuclei_brightfield(brightfield)

    nuclei = extract_nuclei_coordinates(nuclei_mask, downsample_factor=args.scaling_factor,
                                        num_threads=args.threads, visual_output=False)
    radii = calculate_radii_from_nuclei(nuclei, codex, dapi_index=args.dapi, window_size=128)
    cells = create_cells(nuclei, radii)
=======
if __name__ == '__main__':
    args = parse_arguments()

    brightfield, codex = load_images(args, rotate_brightfield=True)
    
    #nuclei_mask_dapi = segment_nuclei_dapi(codex, DAPI_index=args.dapi, visual_output=False)
    nuclei_mask_brightfield = segment_nuclei_brightfield(brightfield, window_size=512, visual_output=False)
    #nuclei_dapi = extract_nuclei_coordinates(nuclei_mask_dapi, downsample_factor=4, num_processes=args.njobs, visual_output=False)
    #nuclei_dapi = calculate_nuclei_sizes(nuclei_dapi, nuclei_mask_dapi, window_size=128)
    nuclei_brightfield = extract_nuclei_coordinates(nuclei_mask_brightfield, downsample_factor=4, num_processes=args.njobs, visual_output=False)
    nuclei_mask_brightfield = remove_largest_nuclei(nuclei_brightfield, nuclei_mask_brightfield, cull_percent=0.05, visual_output=True)
    radii = calculate_radii_from_nuclei(nuclei_dapi, nuclei_mask_dapi, window_size=128)
    cells = create_cells(nuclei_dapi, radii)
    
    #registered_image = register_images(nuclei_mask_dapi, nuclei_mask_brightfield, max_features=100000, visual_output=True)
    
    # START OF TEST CODE
    #nuclei_subsample = [(1718,5018),(1986,1410),(4062,3084)] # These coordinates were grabbed in a prior run
    #nucleus_subsample = [nuclei[5000].center, nuclei[10000].center, nuclei[15000].center, nuclei[20000].center, nuclei[25000].center]
    #radii_subsample = [radii[5000], radii[10000], radii[15000], radii[20000], radii[25000]]
    #for n in range(5):
    #    nucleus_mask_local = slice_nucleus_window(nuclei_mask_dapi, nucleus_subsample[n], window_size=256)
    #    overlay_cell_boundaries(nucleus_mask_local, radii_subsample[n])
    #   overlay_nuclei_boundaries(nucleus_subsample[n], nuclei_mask_dapi, codex, DAPI_index=args.dapi)
    # END OF TEST CODE
>>>>>>> b6488912

    feature_extractors = generate_feature_extractors()
    [cell.calculate_features(feature_extractors, codex) for cell in cells]
    cluster(cells)

<<<<<<< HEAD
    if args.codex_only:
        generate_classified_image(codex[:, :, 3], cells, args, save=True)

    else:
        # do some mapping here as well
        generate_classified_image(brightfield, cells, args, save=True)
=======
    #classified_image = generate_classified_image(brightfield, cells, args, save=True)
>>>>>>> b6488912
<|MERGE_RESOLUTION|>--- conflicted
+++ resolved
@@ -1,16 +1,11 @@
 import argparse
 import logging
-<<<<<<< HEAD
-from images import load_images, generate_classified_image
-from cells import segment_nuclei_dapi, calculate_radii_from_nuclei, create_cells, extract_nuclei_coordinates, segment_nuclei_brightfield
-=======
 import numpy as np
 import matplotlib.pyplot as plt
 from images import load_images, generate_classified_image, register_images
 from cells import segment_nuclei_brightfield, segment_nuclei_dapi, calculate_radii_from_nuclei, create_cells, extract_nuclei_coordinates, create_nuclei, get_nucleus_mask_dapi, slice_nucleus_window, calculate_nuclei_sizes, remove_largest_nuclei
 from visualization import overlay_cell_boundaries, overlay_nuclei_boundaries
 from skimage import io, transform
->>>>>>> b6488912
 from feature_extraction import generate_feature_extractors
 from clustering import cluster
 import sys
@@ -23,55 +18,32 @@
     parser.add_argument('--he', required=True, help='Path to H&E stained tiff file', type=str)
     parser.add_argument('--output', '-o', help='output tiff file (default to ./classified_stain.tif)',
                         type=str, default='classified_stain.tif')
-<<<<<<< HEAD
-    parser.add_argument('--dapi', '-d', help='DAPI layer of CODEX file (default to 0)', type=int, default='0')
-    parser.add_argument('--threads', '-t', help='Number of CPU cores to run in parallel', type=int, default='8')
-    parser.add_argument('--verbose', '-v', help='Print debug output', action='store_true')
-    parser.add_argument('--codex_only', '-x', help='Only analyze using the CODEX file', action='store_true')
-    parser.add_argument('--scaling_factor', '-s', help='Scaling factor for down-sampling (default to 3)', default=3, type=int)
-=======
     parser.add_argument('--dapi', '-d', help='DAPI layer of CODEX file (default to 0)', type=int, default=0)
     parser.add_argument('--njobs', '-j', help='Number of CPU cores to run in parallel', type=int, default=4)
->>>>>>> b6488912
+    parser.add_argument('--verbose', '-v', help='Print debug output', action='store_true')
 
     args_ = parser.parse_args()
     return args_
 
 
-<<<<<<< HEAD
 def initialize_logger(verbose: bool):
     log_level = logging.DEBUG if verbose else logging.INFO
     format_str = '%(asctime)s [%(levelname)s]: %(message)s'
     logging.basicConfig(level=log_level, format=format_str, stream=sys.stdout)
-
-
+    
+    
 if __name__ == '__main__':
     args = parse_arguments()
     initialize_logger(args.verbose)
     logger = logging.getLogger()
-
     logger.debug(f'Received arguments: {args}')
-    if args.codex_only:
-        codex = load_images(args)
-        nuclei_mask = segment_nuclei_dapi(codex, dapi_index=args.dapi)
-    else:
-        brightfield, codex = load_images(args)
-        nuclei_mask = segment_nuclei_brightfield(brightfield)
-
-    nuclei = extract_nuclei_coordinates(nuclei_mask, downsample_factor=args.scaling_factor,
-                                        num_threads=args.threads, visual_output=False)
-    radii = calculate_radii_from_nuclei(nuclei, codex, dapi_index=args.dapi, window_size=128)
-    cells = create_cells(nuclei, radii)
-=======
-if __name__ == '__main__':
-    args = parse_arguments()
-
+    
     brightfield, codex = load_images(args, rotate_brightfield=True)
     
-    #nuclei_mask_dapi = segment_nuclei_dapi(codex, DAPI_index=args.dapi, visual_output=False)
+    nuclei_mask_dapi = segment_nuclei_dapi(codex, DAPI_index=args.dapi, visual_output=False)
     nuclei_mask_brightfield = segment_nuclei_brightfield(brightfield, window_size=512, visual_output=False)
-    #nuclei_dapi = extract_nuclei_coordinates(nuclei_mask_dapi, downsample_factor=4, num_processes=args.njobs, visual_output=False)
-    #nuclei_dapi = calculate_nuclei_sizes(nuclei_dapi, nuclei_mask_dapi, window_size=128)
+    nuclei_dapi = extract_nuclei_coordinates(nuclei_mask_dapi, downsample_factor=4, num_processes=args.njobs, visual_output=False)
+    nuclei_dapi = calculate_nuclei_sizes(nuclei_dapi, nuclei_mask_dapi, window_size=128)
     nuclei_brightfield = extract_nuclei_coordinates(nuclei_mask_brightfield, downsample_factor=4, num_processes=args.njobs, visual_output=False)
     nuclei_mask_brightfield = remove_largest_nuclei(nuclei_brightfield, nuclei_mask_brightfield, cull_percent=0.05, visual_output=True)
     radii = calculate_radii_from_nuclei(nuclei_dapi, nuclei_mask_dapi, window_size=128)
@@ -88,19 +60,8 @@
     #    overlay_cell_boundaries(nucleus_mask_local, radii_subsample[n])
     #   overlay_nuclei_boundaries(nucleus_subsample[n], nuclei_mask_dapi, codex, DAPI_index=args.dapi)
     # END OF TEST CODE
->>>>>>> b6488912
 
     feature_extractors = generate_feature_extractors()
     [cell.calculate_features(feature_extractors, codex) for cell in cells]
-    cluster(cells)
-
-<<<<<<< HEAD
-    if args.codex_only:
-        generate_classified_image(codex[:, :, 3], cells, args, save=True)
-
-    else:
-        # do some mapping here as well
-        generate_classified_image(brightfield, cells, args, save=True)
-=======
-    #classified_image = generate_classified_image(brightfield, cells, args, save=True)
->>>>>>> b6488912
+    cluster(cells)  
+    classified_image = generate_classified_image(brightfield, cells, args, save=True)
