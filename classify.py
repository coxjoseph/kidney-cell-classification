import argparse
import logging
import numpy as np
from images import load_images, generate_classified_image
from cells import segment_nuclei_brightfield, segment_nuclei_dapi, calculate_radii_from_nuclei, create_cells, extract_nuclei_coordinates, create_nuclei, get_nucleus_mask
from visualization import overlay_cell_boundaries
from skimage import io, transform
from feature_extraction import generate_feature_extractors
from clustering import cluster
from feature_extraction import get_nuclei_size

logger = logging.getLogger()


def parse_arguments() -> argparse.Namespace:
    parser = argparse.ArgumentParser(description='Script to classify cells in a H&E stained image with a paired CODEX '
                                                 'file')
    parser.add_argument('--codex', '-c', required=True, help='Path to CODEX tiff file', type=str)
    parser.add_argument('--he', required=True, help='Path to H&E stained tiff file', type=str)
    parser.add_argument('--output', '-o', help='output tiff file (default to ./classified_stain.tif)',
                        type=str, default='classified_stain.tif')
    parser.add_argument('--dapi', '-d', help='DAPI layer of CODEX file (default to 0)', type=int, default='0')
    parser.add_argument('--njobs', '-j', help='Number of CPU cores to run in parallel', type=int, default='8')

    args_ = parser.parse_args()
    logger.debug(f'Received arguments: {args_}')
    return args_


if __name__ == '__main__':
    args = parse_arguments()

    brightfield, codex = load_images(args)
    
    # START OF TESTING CODE
<<<<<<< HEAD
    #nuclei = [(5906, 7187)] # Hardcoded nuclei value until nuclei extractor code is done
    #nuclei =[(4062, 3086)]
    #radii = [15]; # Arbitrary for now
    #cells = create_cells(nuclei, radii)
    #nuclei_mask = cells[0].get_cell_mask_irregular(codex, DAPI_index=0, cyto_index=1, visual_output=True) # Cyto index is a placeholder, not currently used
    
    use_debug_coordinates = True
    if (not use_debug_coordinates):
        print('Beginning nuclei mask generation...', flush=True)
        nuclei_mask = segment_nuclei_dapi(codex, DAPI_index=0, visual_output=False)
        nuclei_list = extract_nuclei_coordinates(nuclei_mask, downsample_factor=4, num_processes=8, visual_output=False)
        nuclei_subsample = [nuclei_list[10000], nuclei_list[20000], nuclei_list[30000]]# Grab a small randomish sample of nuclei for testing
        radii = [1, 1, 1] # Temporary values for debugging
        cells = create_cells([nuclei_subsample[0].center, nuclei_subsample[1].center, nuclei_subsample[2].center], radii)
        nuclei_mask = nuclei_mask = cells[0].get_cell_mask_irregular(codex, DAPI_index=0, cyto_index=1, visual_output=True) # Cyto index is a placeholder, not currently used
        nuclei_mask = nuclei_mask = cells[1].get_cell_mask_irregular(codex, DAPI_index=0, cyto_index=1, visual_output=True) # Cyto index is a placeholder, not currently used
        nuclei_mask = nuclei_mask = cells[2].get_cell_mask_irregular(codex, DAPI_index=0, cyto_index=1, visual_output=True) # Cyto index is a placeholder, not currently used
    else:
        nuclei_subsample = [(1718,5018),(1986,1410),(4062,3084)] # These coordinates were grabbed with a ds factor=4
        radii = [1, 1, 1] # Temporary values for debugging
        cells = create_cells(nuclei_subsample, radii)
        nuclei_mask = nuclei_mask = cells[0].get_cell_mask_irregular(codex, DAPI_index=0, cyto_index=1, visual_output=True) # Cyto index is a placeholder, not currently used
        nuclei_mask = nuclei_mask = cells[1].get_cell_mask_irregular(codex, DAPI_index=0, cyto_index=1, visual_output=True) # Cyto index is a placeholder, not currently used
        nuclei_mask = nuclei_mask = cells[2].get_cell_mask_irregular(codex, DAPI_index=0, cyto_index=1, visual_output=True) # Cyto index is a placeholder, not currently used
        print('Nuclei Size: ', get_nuclei_size(nuclei_mask))
    
=======
    # nuclei_subsample = [(1718,5018),(1986,1410),(4062,3084)] # These coordinates were grabbed in a prior run
    # nuclei_mask = get_nucleus_mask(nuclei_subsample[2], codex, DAPI_index=args.dapi, visual_output=True)
>>>>>>> e57fb821
    # END OF TESTING CODE
    
    nuclei_mask = segment_nuclei_dapi(codex, DAPI_index=args.dapi)
    nuclei = extract_nuclei_coordinates(nuclei_mask, downsample_factor=4, num_processes=args.njobs, visual_output=False)
    radii = calculate_radii_from_nuclei(nuclei, codex, DAPI_index=args.dapi, window_size=128)
    cells = create_cells(nuclei, radii)

    #feature_extractors = generate_feature_extractors()
    #[cell.calculate_features(feature_extractors, codex) for cell in cells]
    #cluster(cells)

<<<<<<< HEAD
    #generate_classified_image(brightfield, cells, args, save=True)
=======
    #classified_image = generate_classified_image(brightfield, cells, args, save=True)
>>>>>>> e57fb821
<|MERGE_RESOLUTION|>--- conflicted
+++ resolved
@@ -33,37 +33,10 @@
     brightfield, codex = load_images(args)
     
     # START OF TESTING CODE
-<<<<<<< HEAD
-    #nuclei = [(5906, 7187)] # Hardcoded nuclei value until nuclei extractor code is done
-    #nuclei =[(4062, 3086)]
-    #radii = [15]; # Arbitrary for now
-    #cells = create_cells(nuclei, radii)
-    #nuclei_mask = cells[0].get_cell_mask_irregular(codex, DAPI_index=0, cyto_index=1, visual_output=True) # Cyto index is a placeholder, not currently used
-    
-    use_debug_coordinates = True
-    if (not use_debug_coordinates):
-        print('Beginning nuclei mask generation...', flush=True)
-        nuclei_mask = segment_nuclei_dapi(codex, DAPI_index=0, visual_output=False)
-        nuclei_list = extract_nuclei_coordinates(nuclei_mask, downsample_factor=4, num_processes=8, visual_output=False)
-        nuclei_subsample = [nuclei_list[10000], nuclei_list[20000], nuclei_list[30000]]# Grab a small randomish sample of nuclei for testing
-        radii = [1, 1, 1] # Temporary values for debugging
-        cells = create_cells([nuclei_subsample[0].center, nuclei_subsample[1].center, nuclei_subsample[2].center], radii)
-        nuclei_mask = nuclei_mask = cells[0].get_cell_mask_irregular(codex, DAPI_index=0, cyto_index=1, visual_output=True) # Cyto index is a placeholder, not currently used
-        nuclei_mask = nuclei_mask = cells[1].get_cell_mask_irregular(codex, DAPI_index=0, cyto_index=1, visual_output=True) # Cyto index is a placeholder, not currently used
-        nuclei_mask = nuclei_mask = cells[2].get_cell_mask_irregular(codex, DAPI_index=0, cyto_index=1, visual_output=True) # Cyto index is a placeholder, not currently used
-    else:
-        nuclei_subsample = [(1718,5018),(1986,1410),(4062,3084)] # These coordinates were grabbed with a ds factor=4
-        radii = [1, 1, 1] # Temporary values for debugging
-        cells = create_cells(nuclei_subsample, radii)
-        nuclei_mask = nuclei_mask = cells[0].get_cell_mask_irregular(codex, DAPI_index=0, cyto_index=1, visual_output=True) # Cyto index is a placeholder, not currently used
-        nuclei_mask = nuclei_mask = cells[1].get_cell_mask_irregular(codex, DAPI_index=0, cyto_index=1, visual_output=True) # Cyto index is a placeholder, not currently used
-        nuclei_mask = nuclei_mask = cells[2].get_cell_mask_irregular(codex, DAPI_index=0, cyto_index=1, visual_output=True) # Cyto index is a placeholder, not currently used
-        print('Nuclei Size: ', get_nuclei_size(nuclei_mask))
-    
-=======
+
     # nuclei_subsample = [(1718,5018),(1986,1410),(4062,3084)] # These coordinates were grabbed in a prior run
     # nuclei_mask = get_nucleus_mask(nuclei_subsample[2], codex, DAPI_index=args.dapi, visual_output=True)
->>>>>>> e57fb821
+
     # END OF TESTING CODE
     
     nuclei_mask = segment_nuclei_dapi(codex, DAPI_index=args.dapi)
@@ -75,8 +48,5 @@
     #[cell.calculate_features(feature_extractors, codex) for cell in cells]
     #cluster(cells)
 
-<<<<<<< HEAD
-    #generate_classified_image(brightfield, cells, args, save=True)
-=======
-    #classified_image = generate_classified_image(brightfield, cells, args, save=True)
->>>>>>> e57fb821
+
+    #classified_image = generate_classified_image(brightfield, cells, args, save=True)