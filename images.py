--- conflicted
+++ resolved
@@ -8,59 +8,19 @@
 from cells import Cell, slice_nucleus_window
 import matplotlib.pyplot as plt
 import cv2
-<<<<<<< HEAD
 from functools import partial
-=======
 import imutils
->>>>>>> b6488912
 
 logger = getLogger()
 
 
-<<<<<<< HEAD
-def downscale(image: np.ndarray, scaling_factor: Optional[int] = 3):
-    if scaling_factor is None:
-        scaling_factor = 3
-    width = image.shape[0] // scaling_factor
-    height = image.shape[1] // scaling_factor
 
-    dim = (width, height)
-
-    resized = cv2.resize(image, dim, interpolation=cv2.INTER_AREA)
-    return resized
-
-
-def preprocessing(codex_array: np.ndarray, he_array: np.ndarray) -> Tuple[np.ndarray, np.ndarray]:
-    downsampled_codex = downscale(codex_array, scaling_factor=args_.scaling_factor)
-    downsampled_he = downscale(he_array, scaling_factor=args_.scaling_factor)
-    del codex_array
-    del he_array
-    target_shape = downsampled_codex.shape
-
-    mapper = mapping_function(output_shape=(target_shape[0], target_shape[1]), anti_aliasing=False)
-    downsampled_he = mapper(downsampled_he)
-    return downsampled_codex, downsampled_he
-
-
-def mapping_function(*args, **kwargs) -> Callable:
-    return partial(resize,  *args, **kwargs)
-
-
-def load_images(args: argparse.Namespace) -> Union[Tuple[np.ndarray, np.ndarray], np.ndarray]:
-    codex_array, he_array = tifffile.TiffFile(args.codex).asarray(), tifffile.TiffFile(args.he).asarray()
-    # TODO: make a way we can choose whether to do this... and specify which dimensions to do it to
-    codex_array = np.transpose(codex_array)
-=======
 def load_images(args_: argparse.Namespace, rotate_brightfield) -> tuple[np.ndarray, np.ndarray]:
     print('Loading images...', flush=True)
     codex_array, he_array = tifffile.TiffFile(args_.codex).asarray(), tifffile.TiffFile(args_.he).asarray()
->>>>>>> b6488912
 
     logger.info('Loaded CODEX and Brighfield tiff files...')
     logger.debug(f'{codex_array.shape=} | {he_array.shape=}')
-<<<<<<< HEAD
-    logger.debug(f'{codex_array.dtype=} | {he_array.dtype=}')
-=======
     
     # Rotate the brightfield to match the orientation of the CODEX
     if (rotate_brightfield):
@@ -70,10 +30,6 @@
     
         # Flip the array horizontally to complete the rotation
         he_array = np.flip(he_array, axis=0)  # Flip along the first axis (rows)
->>>>>>> b6488912
-
-    if args.codex_only:
-        return codex_array
 
     downsampled_codex, downsampled_he = preprocessing(codex_array, he_array)
     logger.info('Successfully loaded and resized images')
