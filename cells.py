import logging
import matplotlib.pyplot as plt
import numpy as np
import math
import cv2
import threading
from math import sqrt
from dataclasses import dataclass
from typing import Union
from logging import getLogger
from scipy import ndimage
from skimage.filters import threshold_isodata, threshold_otsu
from skimage import io, transform
<<<<<<< HEAD
import multiprocessing
=======
from skimage.feature import peak_local_max
from skimage.segmentation import watershed
>>>>>>> 6e846385
from feature_extraction import get_nuclei_size

logger = getLogger('classification')

@dataclass
class Nucleus:
    center: tuple
    pixel_area: int


@dataclass
class Cell:
    nucleus: Nucleus
    radius: int
    features: Union[tuple, None] = None
    label: Union[int, None] = None

    def get_pixel_values(self, codex: np.ndarray) -> np.ndarray:
        radius = int(self.radius)
        # logger.debug(radius)
        # logger.debug(self.nucleus.center)
        x_center, y_center = self.nucleus.center
        x_start = int(max(x_center - radius, 0))
        x_end = int(min(x_center + radius, codex.shape[1]))
        y_start = int(max(y_center - radius, 0))
        y_end = int(min(y_center + radius, codex.shape[2]))

        cropped_image = codex[:, x_start:x_end, y_start:y_end]

        y, x = np.ogrid[:x_end - x_start, :y_end - y_start]
        mask = (x - radius) ** 2 + (y - radius) ** 2 > radius ** 2  # Calculate mask
        mask = mask[np.newaxis, :, :]
        extended_mask = np.broadcast_to(mask, cropped_image.shape)

        masked_image = np.ma.array(cropped_image, mask=extended_mask)
        # logger.info('Channel-wise pixel values separated near nuclei...')
        # logger.debug(f'{masked_image.shape = }')
        return masked_image

    def calculate_features(self, feature_extractors: list[callable], codex: np.ndarray) -> None:
        pixel_values = self.get_pixel_values(codex)
        features = []
        [features.extend(feature_extractor(pixel_values)) for feature_extractor in feature_extractors]
        # logger.info('Created features...')
        self.features = tuple(features)


# Calculates and returns a single small-window nucleus mask from the original CODEX DAPI layer.
def get_nucleus_mask_dapi(nucleus_coordinates, codex: np.ndarray, DAPI_index, global_threshold, window_size=256,
                          erosion_radius=2.5, isolated=True, visual_output=False) -> np.ndarray:
    # Get bounding box coordinates
    upper_m, lower_m, left_n, right_n = get_bounding_box(nucleus_coordinates, window_size, codex_shape=codex.shape)

    # Get slice of DAPI CODEX around the target coordinates
    subset_indices = (DAPI_index, slice(upper_m, lower_m), slice(left_n, right_n))
    nuclei_mask = codex[subset_indices]

    # Threshold nucleus stain using the greater of the global and local threshold values
    # Minimum threshold prevents erroneous detection of nuclei in regions that contain zero nuclei
    threshold = max(global_threshold, threshold_otsu(nuclei_mask))
    nuclei_mask = (nuclei_mask > threshold).astype(np.uint8)  # Binarizes the image

    if visual_output:
        plt.figure(figsize=(10, 8))
        plt.imshow(nuclei_mask, cmap='hot')
        plt.title(f'Nuclei Mask Before Distance Transform')
        plt.colorbar()
        plt.show()

    # Perform distance transformation
    threshold_scaler = 1.5
    dist_transform = cv2.distanceTransform(nuclei_mask, cv2.DIST_L2, 3)
    threshold = threshold_otsu(dist_transform) * threshold_scaler  # Automatically obtain a threshold value
    dist_transform = (dist_transform > threshold).astype(np.uint8)  # Binarizes the image
    nuclei_mask = dist_transform

    if visual_output:
        plt.figure(figsize=(10, 8))
        plt.imshow(nuclei_mask, cmap='hot')
        plt.title(f'Small Window Nuclei Mask Before Erosion, After Distance Transform')
        plt.colorbar()
        plt.show()

    # Perform erosion to remove very small nuclei
    kernel = make_circular_kernel(erosion_radius)
    nuclei_mask = cv2.morphologyEx(nuclei_mask, cv2.MORPH_ERODE, kernel)

    if visual_output:
        plt.figure(figsize=(10, 8))
        plt.imshow(nuclei_mask, cmap='hot')
        plt.title(f'Small Window Nuclei Mask After Erosion')
        plt.colorbar()
        plt.show()

    # Erase all neighboring, disconnected nuclei from the mask
    if isolated:
        nuclei_mask = isolate_nuclei(nuclei_mask, erosion_radius, visual_output)

    return nuclei_mask


def process_subset(image: np.ndarray, nuclei_mask: np.ndarray, downsample_factor: int) -> list[Nucleus]:
    thread = threading.get_ident()
    nuclei_list = []

    for m in range(image.shape[0]):
        for n in range(0, nuclei_mask.shape[1]):
            if nuclei_mask[m][n]:
                nuc = Nucleus((m * downsample_factor + downsample_factor // 2,
                               n * downsample_factor + downsample_factor // 2))
                nuclei_list.append(nuc)

                cv2.floodFill(nuclei_mask, None, (n, m), 0)  # Works?
                if len(nuclei_list) % 500 == 0:
                    logger.debug(f'Thread {thread}: Current nucleus count {len(nuclei_list)}')

    logger.debug(f'Thread {thread} finished...')
    return nuclei_list


def process_image(image_subset: np.ndarray, nuclei_mask: np.ndarray, result_list: list,
                  thread_lock: threading.Lock,
                  downsample_factor: int = None):
    logger.debug(f'{image_subset.shape=}')
    nuc_list = process_subset(image_subset, nuclei_mask, downsample_factor)
    with thread_lock:
        result_list.extend(nuc_list)


def extract_nuclei_coordinates(nuclei_mask: np.ndarray, downsample_factor=2,
                               num_processes=8, visual_output=False) -> list[Nucleus]:
    scale_factor = 1 / downsample_factor
    downsampled_mask = cv2.resize(nuclei_mask, None, fx=scale_factor, fy=scale_factor, interpolation=cv2.INTER_AREA)

    if visual_output:
        plt.figure(figsize=(10, 8))
        plt.imshow(downsampled_mask, cmap='hot')
        plt.title(f'Downsampled mask')
        plt.colorbar()
        plt.show()

    logger.info('Beginning nuclei coordinate extraction...')  # Flush to force immediate output
    pool = multiprocessing.Pool()
    results = []
    for process_ID in range(0, num_processes):
        sublist = pool.apply_async(extract_nuclei_coordinates_parallel,
                                   (downsampled_mask, num_processes, process_ID, downsample_factor))
        results.append(sublist)

    # Wait for processes to finish
    pool.close()
    pool.join()

    # Get the nuclei coordinate results
    nuclei_list = []
    for result in results:
        nuclei_list.extend(result.get())

    nucleus_count = len(nuclei_list)
    logger.info(f"Total nucleus count: {nucleus_count}")
    return nuclei_list


# Individual process implementation for extracting nuclei coordinates from a slice of the image
# Image is sliced into groups of rows based on process ID
# Boundary conditions will cause double counting of some nuclei along the slice edges
# Expects an already downsampled mask to be passed in
def extract_nuclei_coordinates_parallel(nuclei_mask: np.ndarray, num_processes, process_ID, downsample_factor,
                                        verbose=True) -> list[Nucleus]:
    # Image is divided evenly along its rows for each process
    # Determines which block of rows this process operates on
    start_row = int((nuclei_mask.shape[0] / num_processes) * process_ID);
    end_row = int(((nuclei_mask.shape[0] / num_processes)) * (process_ID + 1));

    nuclei_list = []
    count = 0

    # Scan through the image until a nuclei pixel is encountered
    for m in range(start_row, end_row):
        for n in range(0, nuclei_mask.shape[1]):
            # If a pixel is hit, append it to the nuclei list and set all connected pixels to zero
            if nuclei_mask[m][n]:
                coordinates_rescaled = (m * downsample_factor + int(downsample_factor / 2), n * downsample_factor + int(
                    downsample_factor / 2))  # Convert coordinates back to original coordinate space
                # Nucleus size instantiated to -1 to indicate it has not been calculated yet
                # Since only the downsampled mask is passed here, it is impossible to get an accurate size estimate
                nuc = Nucleus(coordinates_rescaled, pixel_area=-1)
                nuclei_list.append(nuc)
                cv2.floodFill(nuclei_mask, None, (n, m), 0)  # Remove the found nucleus from the mask
                count = count + 1
                if count % 500 == 0:
                    logger.debug(f"Current nucleus count (within process {process_ID}): {count}")
    return nuclei_list


def make_circular_kernel(kern_radius) -> np.ndarray:
    center = kern_radius
    x, y = np.ogrid[:2 * kern_radius, :2 * kern_radius]
    kernel = ((x - center) ** 2 + (y - center) ** 2 <= kern_radius ** 2).astype(np.uint8)
    return kernel


<<<<<<< HEAD
def segment_nuclei_brightfield(brightfield: np.ndarray, window_size=512, visual_output=False) -> np.ndarray:
    # Build a whole-image nuclei segmentation by doing piecewise small window segmentations of the brightfield image and merging the results. If the image dimensions are not # multiples of the window size, the image will be cropped to the nearest multiple.
    logger.info('Segmenting brightfield nuclei...')

    num_m_iterations = int(brightfield.shape[0] / window_size)
    num_n_iterations = int(brightfield.shape[1] / window_size)

    # Allocate result array
    whole_image_mask = np.empty((num_m_iterations * window_size, num_n_iterations * window_size), dtype=np.uint8)

    ## START OF ANDREA CODE
    num_rows, num_cols, _ = brightfield.shape
=======
def segment_nuclei_brightfield(brightfield: np.ndarray, window_size=512, visual_output=True) -> np.ndarray:
    print('Segmenting brightfield nuclei...', flush=True)
    
    num_m_iterations = int(brightfield.shape[0] / window_size)
    num_n_iterations = int(brightfield.shape[1] / window_size)
>>>>>>> 6e846385

    # Allocate result array
    whole_image_mask = np.empty((num_m_iterations * window_size, num_n_iterations * window_size), dtype=np.uint8)

<<<<<<< HEAD
    # Iterate through tiles
    for m in range(0, num_m_iterations):
        for n in range(0, num_n_iterations):
            r = m * window_size
            c = n * window_size

            tile = brightfield[r:r + window_size, c:c + window_size, :]
=======
    # Convert image to float32
    brightfield_adjusted = brightfield.astype(np.float32) / 255.0
    
    # Kernels for morphological operations
    kernel = np.ones((5, 5), np.uint8)
    closing_kernel = np.ones((3,3), np.uint8)
    
    # Kernels for morphological operations
    dilation_kernel = np.ones((5, 5), np.uint8)
    opening_kernel = np.ones((3,3), np.uint8)
    erosion_kernel = np.ones((7,7), np.uint8)
    closing_kernel = np.ones((3,3), np.uint8)
    
    # Process tiles
    for m in range(num_m_iterations):
        for n in range(num_n_iterations):
            r = m * window_size
            c = n * window_size
            
            # Extract the tile
            tile = brightfield_adjusted[r:r+window_size, c:c+window_size, :]

            # Color deconvolution
            stain_matrix = np.array([[0.711, 0.618, 0.336],
                                     [0.596, 0.645, 0.478],
                                     [0.43, -0.76, 0.488]])
                                     
            # Perform color deconvolution on each tile
            stains = np.dot(-np.log(tile + 1e-9), np.linalg.inv(stain_matrix))

            # Handle negative values
            stains[stains < 0] = 0  

            # Normalize the stain images
            stains_max = np.max(stains, axis=(0, 1))
            stains_max_normalized = stains_max.copy()
            stains_max_normalized[stains_max_normalized == 0] = 1  # Avoid division by zero
            stains_normalized = np.divide(stains, stains_max_normalized[np.newaxis, np.newaxis, :], 
                                          out=np.zeros_like(stains), where=stains_max_normalized != 0)

            hematoxylin_channel = stains[:, :, 0]
            
            # Replace NaN values with a predefined fill value (e.g., 0)
            hematoxylin_channel_filled = np.nan_to_num(hematoxylin_channel, nan=0)
>>>>>>> 6e846385

            # Compute the range of valid values, excluding NaN
            valid_min = np.min(hematoxylin_channel_filled)
            valid_max = np.max(hematoxylin_channel_filled)

<<<<<<< HEAD
            # Pad tile
            border_width = 1
            tile_padded = np.pad(tile, ((border_width, border_width), (border_width, border_width), (0, 0)),
                                 mode='constant')
=======
            # Scale the hematoxylin channel to the range [0, 255], handling NaN values
            hematoxylin_channel_grayscale = ((hematoxylin_channel_filled - valid_min) / (valid_max - valid_min) * 255).astype(np.uint8)
>>>>>>> 6e846385

            # Thresholding
            binary_mask =  hematoxylin_channel_grayscale > threshold_otsu(hematoxylin_channel_grayscale)

<<<<<<< HEAD
            # Perform color deconvolution
            stain_image = np.dot(np.reshape(tile_padded, (-1, 3)), np.linalg.inv(stain_matrix)).reshape(
                tile_padded.shape)
            stain_images.append(stain_image)
=======
            # Resize binary mask to match window size
            binary_mask_resized = cv2.resize(binary_mask.astype(np.uint8), (window_size, window_size))
>>>>>>> 6e846385

            # Closing to fill small holes inside the objects and connect nearby objects
            binary_mask_resized = cv2.morphologyEx(binary_mask_resized, cv2.MORPH_CLOSE, closing_kernel)

            # Distance transform
            distance_transform = ndimage.distance_transform_edt(binary_mask_resized)
            
            # Find markers using morphological operations
            _, markers = cv2.connectedComponents(binary_mask_resized)

            # Perform watershed segmentation
            labels = watershed(-distance_transform, markers, mask=binary_mask_resized)
            
            # Threshold the segmented labels to obtain a binary image
            binary_labels = labels.astype(np.uint8)
            binary_labels[binary_labels > 0] = 1
            
            # Resize binary mask to match window size
            binary_mask = cv2.resize(binary_labels.astype(np.uint8), (window_size, window_size))

            # Morphological operations: 
            # Erosion to remove small bright regions and detach connected components
            binary_mask = cv2.erode(binary_mask, erosion_kernel, iterations=1)

            # Dilation to restore the original size of the objects while keeping them separated
            binary_mask = cv2.dilate(binary_mask, dilation_kernel, iterations=1)

            # Opening to remove small bright spots while preserving the shape of larger objects
            binary_mask = cv2.morphologyEx(binary_mask, cv2.MORPH_OPEN, opening_kernel)

            # Closing to fill small holes inside the objects and connect nearby objects
            binary_mask = cv2.morphologyEx(binary_mask, cv2.MORPH_CLOSE, closing_kernel)

            # Find contours of the binary mask
            contours, _ = cv2.findContours(binary_mask, cv2.RETR_EXTERNAL, cv2.CHAIN_APPROX_SIMPLE)

<<<<<<< HEAD
    # Display center tile results
    center_tile_index_row = num_rows // 2 // window_size
    center_tile_index_col = num_cols // 2 // window_size

    if (visual_output):
        plt.figure(figsize=(18, 6))
=======
            # Create a black image to draw the filled polygons
            filled_mask = np.zeros_like(binary_mask, dtype=np.uint8)
>>>>>>> 6e846385

            # Draw filled polygons for each contour
            cv2.fillPoly(filled_mask, contours, color=255)  # Filling with 255 (white) for binary representation

            # Update the whole image mask
            whole_image_mask[r:r+window_size, c:c+window_size] = filled_mask.astype(bool).astype(np.uint8)  # Convert back to uint8
                
                
    if visual_output:
        center_tile_index_row = num_m_iterations // 3
        center_tile_index_col = num_n_iterations // 3
        plt.imshow(whole_image_mask[center_tile_index_row * window_size:(center_tile_index_row + 1) * window_size,
                                      center_tile_index_col * window_size:(center_tile_index_col + 1) * window_size],
                   cmap='gray')
        plt.title('Binary Mask (Center Tile) from H&E Segmentation')
        plt.axis('off')
        plt.show()

<<<<<<< HEAD
        plt.subplot(1, 2, 2)
        plt.imshow(segmented_nuclei[center_tile_index_row * (num_cols // window_size) + center_tile_index_col],
                   cmap='nipy_spectral')
        plt.title('Segmented Nuclei (Center Tile) from H&E Segmentation')
=======
        # Plot segmented nuclei (you may need to adjust this line based on your implementation)
        plt.imshow(whole_image_mask, cmap='gray')
>>>>>>> 6e846385
        plt.axis('off')
        plt.show()
<<<<<<< HEAD
    ## END OF ANDREA CODE

    for m in range(0, num_m_iterations):
        for n in range(0, num_n_iterations):
            # Calculate the box boundaries for the current window
            box_center = (m * window_size + window_size / 2, n * window_size + window_size / 2)

            # Copy local nuclei mask to the global mask
            whole_image_mask[m * window_size:(m + 1) * window_size, n * window_size:(n + 1) * window_size] = \
                binary_masks[m * num_n_iterations + n]
=======
>>>>>>> 6e846385

    return whole_image_mask


def segment_nuclei_dapi(codex: np.ndarray, DAPI_index=0, erosion_radius=2.5, window_size=256,
                        visual_output=False) -> np.ndarray:
    # Build a whole-image nuclei segmentation by doing piecewise small window segmentations of the DAPI image and merging the results. If the image dimensions are not # multiples of the window size, the image will be cropped to the nearest multiple.
    logger.info('Segmenting DAPI nuclei...')

    num_m_iterations = codex.shape[1] // window_size
    num_n_iterations = codex.shape[2] // window_size

    # Allocate result array
    whole_image_mask = np.empty((num_m_iterations * window_size, num_n_iterations * window_size), dtype=np.uint8)
    global_threshold = threshold_otsu(codex[DAPI_index])

    for m in range(num_m_iterations):
        for n in range(num_n_iterations):
            # Calculate the box boundaries for the current window
            box_center = (m * window_size + window_size / 2, n * window_size + window_size / 2)

            # Get a local (small window) nuclei mask
            local_mask = get_nucleus_mask_dapi(box_center, codex, DAPI_index, global_threshold=global_threshold,
                                               window_size=window_size, erosion_radius=erosion_radius, isolated=False,
                                               visual_output=False)

            # Copy local nuclei mask to the global mask
            whole_image_mask[m * window_size:(m + 1) * window_size, n * window_size:(n + 1) * window_size] = local_mask
    return whole_image_mask


# Mask out all nuclei not connected to the nuclei at the center of the window
def isolate_nuclei(nuclei_window: np.ndarray, erosion_radius, visual_output=False) -> np.ndarray:
    isolated_window = nuclei_window.copy()
    primary_nuclei_marker = 2  # Arbitrary value to separate the center nuclei from other nuclei visible in the window
    center = int(nuclei_window.shape[0] / 2)
    cv2.floodFill(isolated_window, None, (center, center),
                  primary_nuclei_marker)  # Give all connected pixels the primary nuclei marker
    isolated_window = (isolated_window == primary_nuclei_marker).astype(np.uint8)

    # Perform dilation to restore the nucleus to its pre-erosion size
    kernel = make_circular_kernel(erosion_radius)
    isolated_window = cv2.morphologyEx(isolated_window, cv2.MORPH_DILATE, kernel)

    if visual_output:
        plt.figure(figsize=(4, 4))
        plt.imshow(isolated_window, cmap='hot')
        plt.title(f'Isolated Nuclei')
        plt.colorbar()
        plt.show()

    return isolated_window


def calculate_radii_from_nuclei(nuclei, nuclei_mask, window_size=256) -> list[int]:
    radii = []
    logger.info('Calculating radii from nuclei list...')
    for nucleus in nuclei:
        nucleus_mask = slice_nucleus_window(nuclei_mask, center_coordinates=nucleus.center,
                                            window_size=window_size)  # Grab the local nuclei window
        _, labels = cv2.connectedComponents(nucleus_mask.astype(np.uint8))  # Count the number of nuclei
        num_nearby_nuclei = max(np.max(labels), 1)  # Floor 1 to prevent divison by zero
        average_cell_area = (window_size * window_size) / num_nearby_nuclei
        radius = sqrt(average_cell_area / 3.14)
        radii.append(int(radius))
    return radii


def create_cells(nuclei: list[Nucleus], radii: list[int]) -> list[Cell]:
    if not len(nuclei) == len(radii):
        raise ValueError('Cannot initialize Cell objects: Radii and nuclei have different lengths: '
                         f'({len(nuclei)=} | {len(radii)=}).')

    return [Cell(nucleus=nucleus, radius=int(radius)) for nucleus, radius in zip(nuclei, radii)]


def create_nuclei(nuclei_coordinates) -> list[Nucleus]:
    nuclei = []
    for nuc in nuclei_coordinates:
        nuclei.append(Nucleus(center=nuc))
    return nuclei


def get_bounding_box(nucleus_coordinates, window_size, codex_shape) -> list[int]:
    # Determine a bounding box for a small window around a target nucleus
    upper_m = int(nucleus_coordinates[0] - window_size / 2)
    lower_m = int(nucleus_coordinates[0] + window_size / 2)
    left_n = int(nucleus_coordinates[1] - window_size / 2)
    right_n = int(nucleus_coordinates[1] + window_size / 2)

    # If the bounding box goes outside the image, shift it such that it is inside the image
    if left_n < 0:
        right_n = right_n - left_n
        left_n = 0
    if right_n >= codex_shape[2]:
        left_n = left_n - (right_n - codex_shape[2]) - 1
        right_n = codex_shape[2] - 1
    if upper_m < 0:
        lower_m = lower_m - upper_m
        upper_m = 0
    if lower_m >= codex_shape[1]:
        upper_m = upper_m - (lower_m - codex_shape[1]) - 1
        lower_m = codex_shape[1] - 1
    return [upper_m, lower_m, left_n, right_n]


def slice_nucleus_window(nuclei_mask: np.ndarray, center_coordinates, window_size) -> np.ndarray:
    # Grab the relevant local nucleus segmentation from a larger nuclei mask
    codex_shape = (
        1, nuclei_mask.shape[0],
        nuclei_mask.shape[1])  # CODEX isn't passed here, but only second two dimensions are needed
    upper_m, lower_m, left_n, right_n = get_bounding_box(center_coordinates, window_size, codex_shape=codex_shape)
    nucleus_mask = nuclei_mask[upper_m:lower_m,
                               left_n:right_n]  # Grab the relevant window of the already segmented nucleus mask
    return nucleus_mask


# Removes a percentage of the largest nuclei from a binary mask
# Goal: improve H&E segmentation by removing large non-cell artifacts (such as slice boundaries) from the segmentation
def remove_largest_nuclei(nuclei: list[Nucleus], nuclei_mask: np.ndarray, cull_percent=0.05,
                          visual_output=False) -> np.ndarray:
    logger.info('Removing large outlier nuclei...')

    if visual_output:
        # Output not shown until after computation is complete
        plt.figure(figsize=(18, 6))
        plt.subplot(1, 2, 1)
        plt.imshow(nuclei_mask, cmap='gray')
        plt.title('Binary Mask before Culling Large Nuclei')
        plt.axis('off')

    # Pull a numpy array of sizes from the nuclei list
    num_nuclei = len(nuclei)
    pixel_areas = np.empty(num_nuclei, dtype=int)
    for n in range(num_nuclei):
        pixel_areas[n] = nuclei[n].pixel_area

    hist, bin_edges = np.histogram(pixel_areas, range=(0, 255), density=True)  # Obtain the probability density function
    cdf = np.cumsum(hist)  # Obtain the cumulative density function

    # Find an area threshold
    cdf_cutoff = 1 - cull_percent
    index = np.argmax(cdf >= cdf_cutoff)  # Gets the first index of where the cdf is greater than the cutoff
    threshold = bin_edges[index]

    # Iterate through the list of nuclei and mask out those that have a size greater than the threshold
    for nuc in nuclei:
        if nuc.pixel_area >= threshold:
            m = nuc.center[0]
            n = nuc.center[1]
            # Remove the found nucleus from the mask. OpenCV uses (x,y) coordinate space
            cv2.floodFill(nuclei_mask, None, (n, m), 0)

    if visual_output:
        plt.subplot(1, 2, 2)
        plt.imshow(nuclei_mask, cmap='gray')
        plt.title('Binary Mask after Culling Large Nuclei')
        plt.axis('off')
        plt.show()

    return nuclei_mask


# Takes in a list of Nucleus objects, a global binary nucleus mask, and the maximum window size around each nucleus
# Returns a list of Nuclei with their size parameters corrected
def calculate_nuclei_sizes(nuclei: list[Nucleus], nuclei_mask, window_size=128) -> list[Nucleus]:
    logger.info('Calculating nuclei sizes...')
    debug_count = 0
    for nuc in nuclei:
        nucleus_mask = slice_nucleus_window(nuclei_mask, nuc.center, window_size)
        nucleus_mask = isolate_nuclei(nucleus_mask, erosion_radius=2.5)
        pixel_area = get_nuclei_size(nucleus_mask)
        nuc.pixel_area = pixel_area
    return nuclei<|MERGE_RESOLUTION|>--- conflicted
+++ resolved
@@ -11,12 +11,9 @@
 from scipy import ndimage
 from skimage.filters import threshold_isodata, threshold_otsu
 from skimage import io, transform
-<<<<<<< HEAD
 import multiprocessing
-=======
 from skimage.feature import peak_local_max
 from skimage.segmentation import watershed
->>>>>>> 6e846385
 from feature_extraction import get_nuclei_size
 
 logger = getLogger('classification')
@@ -219,39 +216,16 @@
     return kernel
 
 
-<<<<<<< HEAD
-def segment_nuclei_brightfield(brightfield: np.ndarray, window_size=512, visual_output=False) -> np.ndarray:
-    # Build a whole-image nuclei segmentation by doing piecewise small window segmentations of the brightfield image and merging the results. If the image dimensions are not # multiples of the window size, the image will be cropped to the nearest multiple.
-    logger.info('Segmenting brightfield nuclei...')
-
-    num_m_iterations = int(brightfield.shape[0] / window_size)
-    num_n_iterations = int(brightfield.shape[1] / window_size)
-
-    # Allocate result array
-    whole_image_mask = np.empty((num_m_iterations * window_size, num_n_iterations * window_size), dtype=np.uint8)
-
-    ## START OF ANDREA CODE
-    num_rows, num_cols, _ = brightfield.shape
-=======
+
 def segment_nuclei_brightfield(brightfield: np.ndarray, window_size=512, visual_output=True) -> np.ndarray:
     print('Segmenting brightfield nuclei...', flush=True)
     
     num_m_iterations = int(brightfield.shape[0] / window_size)
     num_n_iterations = int(brightfield.shape[1] / window_size)
->>>>>>> 6e846385
 
     # Allocate result array
     whole_image_mask = np.empty((num_m_iterations * window_size, num_n_iterations * window_size), dtype=np.uint8)
 
-<<<<<<< HEAD
-    # Iterate through tiles
-    for m in range(0, num_m_iterations):
-        for n in range(0, num_n_iterations):
-            r = m * window_size
-            c = n * window_size
-
-            tile = brightfield[r:r + window_size, c:c + window_size, :]
-=======
     # Convert image to float32
     brightfield_adjusted = brightfield.astype(np.float32) / 255.0
     
@@ -296,34 +270,19 @@
             
             # Replace NaN values with a predefined fill value (e.g., 0)
             hematoxylin_channel_filled = np.nan_to_num(hematoxylin_channel, nan=0)
->>>>>>> 6e846385
 
             # Compute the range of valid values, excluding NaN
             valid_min = np.min(hematoxylin_channel_filled)
             valid_max = np.max(hematoxylin_channel_filled)
 
-<<<<<<< HEAD
-            # Pad tile
-            border_width = 1
-            tile_padded = np.pad(tile, ((border_width, border_width), (border_width, border_width), (0, 0)),
-                                 mode='constant')
-=======
             # Scale the hematoxylin channel to the range [0, 255], handling NaN values
             hematoxylin_channel_grayscale = ((hematoxylin_channel_filled - valid_min) / (valid_max - valid_min) * 255).astype(np.uint8)
->>>>>>> 6e846385
 
             # Thresholding
             binary_mask =  hematoxylin_channel_grayscale > threshold_otsu(hematoxylin_channel_grayscale)
 
-<<<<<<< HEAD
-            # Perform color deconvolution
-            stain_image = np.dot(np.reshape(tile_padded, (-1, 3)), np.linalg.inv(stain_matrix)).reshape(
-                tile_padded.shape)
-            stain_images.append(stain_image)
-=======
             # Resize binary mask to match window size
             binary_mask_resized = cv2.resize(binary_mask.astype(np.uint8), (window_size, window_size))
->>>>>>> 6e846385
 
             # Closing to fill small holes inside the objects and connect nearby objects
             binary_mask_resized = cv2.morphologyEx(binary_mask_resized, cv2.MORPH_CLOSE, closing_kernel)
@@ -360,17 +319,8 @@
             # Find contours of the binary mask
             contours, _ = cv2.findContours(binary_mask, cv2.RETR_EXTERNAL, cv2.CHAIN_APPROX_SIMPLE)
 
-<<<<<<< HEAD
-    # Display center tile results
-    center_tile_index_row = num_rows // 2 // window_size
-    center_tile_index_col = num_cols // 2 // window_size
-
-    if (visual_output):
-        plt.figure(figsize=(18, 6))
-=======
             # Create a black image to draw the filled polygons
             filled_mask = np.zeros_like(binary_mask, dtype=np.uint8)
->>>>>>> 6e846385
 
             # Draw filled polygons for each contour
             cv2.fillPoly(filled_mask, contours, color=255)  # Filling with 255 (white) for binary representation
@@ -389,31 +339,10 @@
         plt.axis('off')
         plt.show()
 
-<<<<<<< HEAD
-        plt.subplot(1, 2, 2)
-        plt.imshow(segmented_nuclei[center_tile_index_row * (num_cols // window_size) + center_tile_index_col],
-                   cmap='nipy_spectral')
-        plt.title('Segmented Nuclei (Center Tile) from H&E Segmentation')
-=======
         # Plot segmented nuclei (you may need to adjust this line based on your implementation)
         plt.imshow(whole_image_mask, cmap='gray')
->>>>>>> 6e846385
         plt.axis('off')
         plt.show()
-<<<<<<< HEAD
-    ## END OF ANDREA CODE
-
-    for m in range(0, num_m_iterations):
-        for n in range(0, num_n_iterations):
-            # Calculate the box boundaries for the current window
-            box_center = (m * window_size + window_size / 2, n * window_size + window_size / 2)
-
-            # Copy local nuclei mask to the global mask
-            whole_image_mask[m * window_size:(m + 1) * window_size, n * window_size:(n + 1) * window_size] = \
-                binary_masks[m * num_n_iterations + n]
-=======
->>>>>>> 6e846385
-
     return whole_image_mask
 
 
